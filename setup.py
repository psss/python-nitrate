#!/usr/bin/env python
# coding: utf-8

import re
import os
import subprocess
from setuptools import setup

# Prepare short and long description
description = 'Python API for the Nitrate test case management system'
with open("README") as readme:
    long_description = readme.read()

# Parse version and release from master spec file
with open("python-nitrate.spec") as specfile:
    lines = "\n".join(line.rstrip() for line in specfile)
    version = re.search('Version: (.+)', lines).group(1).rstrip()
    release = re.search('Release: (\d+)', lines).group(1).rstrip()

setup(name='nitrate',
      version='{0}'.format('.'.join([version, release])),
      packages=['nitrate'],
      package_dir={'nitrate': 'source'},
      scripts=['source/nitrate'],
      description=description,
      long_description=long_description,
      author='Petr Šplíchal',
      author_email='psplicha@redhat.com',
      license='LGPLv2+',
      install_requires=[
<<<<<<< HEAD
          'gssapi',
=======
          'six',
          'pykerberos',
>>>>>>> f1a3ab91
          'psycopg2',
          ],
      url='https://psss.fedorapeople.org/python-nitrate/',
      classifiers=[
        'Development Status :: 5 - Production/Stable',
        'Environment :: Console',
        'Intended Audience :: Developers',
        'Intended Audience :: System Administrators',
        'License :: OSI Approved :: GNU Lesser General Public License v2' +
        ' or later (LGPLv2+)',
        'Operating System :: POSIX',
        'Programming Language :: Python',
        'Programming Language :: Python :: 2.6',
        'Programming Language :: Python :: 2.7',
        'Topic :: Software Development',
        'Topic :: Software Development :: Libraries :: Python Modules',
        'Topic :: Software Development :: Quality Assurance',
        'Topic :: Software Development :: Testing',
      ])<|MERGE_RESOLUTION|>--- conflicted
+++ resolved
@@ -28,13 +28,9 @@
       author_email='psplicha@redhat.com',
       license='LGPLv2+',
       install_requires=[
-<<<<<<< HEAD
           'gssapi',
-=======
+          'psycopg2',
           'six',
-          'pykerberos',
->>>>>>> f1a3ab91
-          'psycopg2',
           ],
       url='https://psss.fedorapeople.org/python-nitrate/',
       classifiers=[
