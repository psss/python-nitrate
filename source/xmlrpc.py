--- conflicted
+++ resolved
@@ -33,9 +33,7 @@
 n.testplan_get(10)
 """
 
-<<<<<<< HEAD
 import xmlrpclib, urllib2, httplib, gssapi
-=======
 from __future__ import print_function
 
 import sys
@@ -50,8 +48,6 @@
     import http.client as httplib
     from http.cookiejar import CookieJar
 
-import kerberos
->>>>>>> f1a3ab91
 from types import *
 from datetime import datetime, time
 from base64 import b64encode, b64decode
@@ -103,17 +99,12 @@
         #log.debug("request_url is %s" % request_url)
         cookie_request  = urllib2.Request(request_url)
 
-<<<<<<< HEAD
-        self.send_request(h,handler,request_body)
-        self.send_host(h,host)
-=======
         if sys.version_info.major == 2:
             self.send_request(h,handler,request_body)
         else:
             self.send_request(h,handler,request_body,False)
 
-        self.send_host(h,host) 
->>>>>>> f1a3ab91
+        self.send_host(h,host)
         self.send_cookies(h,cookie_request) # ADDED. creates cookiejar if None.
         self.send_user_agent(h)
         self.send_content(h,request_body)
@@ -228,14 +219,9 @@
         request = CookieTransport.request_with_cookies
 
 # Stolen from FreeIPA source freeipa-1.2.1/ipa-python/krbtransport.py
-<<<<<<< HEAD
 # Ported to use python-gssapi
 class GSSAPITransport(SafeCookieTransport):
     """Handles GSSAPI Negotiation (SPNEGO) authentication to an XML-RPC server."""
-=======
-class KerbTransport(SafeCookieTransport):
-    """Handles Kerberos Negotiation authentication to an XML-RPC server."""
->>>>>>> f1a3ab91
 
     def get_host_info(self, host):
         host, extra_headers, x509 = xmlrpclib.Transport.get_host_info(self, host)
@@ -245,14 +231,9 @@
         hostinfo = h.split(':')
         service = "HTTP@" + hostinfo[0]
 
-<<<<<<< HEAD
         service_name = gssapi.Name(service, gssapi.NameType.hostbased_service)
         vc = gssapi.SecurityContext(usage="initiate", name=service_name)
         response = vc.step()
-=======
-        rc, vc = kerberos.authGSSClientInit(service);
-        kerberos.authGSSClientStep(vc, "");
->>>>>>> f1a3ab91
 
         extra_headers = [
             ("Authorization", "negotiate %s" % b64encode(response).decode() )
@@ -350,15 +331,9 @@
 
         # Record the user ID in case the script wants this
         # self.user_id = login_dict['id']
-<<<<<<< HEAD
         # print 'Logged in with cookie for user %i' % self.userId
         # print "COOKIES:", self._transport.cookiejar._cookies
 
-=======
-        # print('Logged in with cookie for user %i' % self.userId)
-        # print("COOKIES:", self._transport.cookiejar._cookies)
-    
->>>>>>> f1a3ab91
     def _boolean_option(self, option, value):
         """Returns the boolean option when value is True or False, else ''
 
@@ -497,13 +472,8 @@
             params = ("%s" % str(arg), "%s, %s" % (params, str(arg)))[params!='']
         cmd = "self.server." + verb + "(" + params + ")"
         if DEBUG:
-<<<<<<< HEAD
-            print cmd
-
-=======
             print(cmd)
-        
->>>>>>> f1a3ab91
+
         try:
             return eval(cmd)
         except xmlrpclib.Error as e:
