--- conflicted
+++ resolved
@@ -10,25 +10,14 @@
 Source0: https://github.com/psss/python-nitrate/releases/download/%{version}/python-nitrate-%{version}.tar.bz2
 
 BuildArch: noarch
-<<<<<<< HEAD
 BuildRequires: git
-BuildRequires: python2-devel
+BuildRequires: python2-devel python2-six
 
 %global _description\
 python-nitrate is a Python interface to the Nitrate test case\
 management system. The package consists of a high-level Python\
 module (provides natural object interface), a low-level driver\
 (allows to directly access Nitrate's XMLRPC API) and a command\
-=======
-BuildRequires: python-devel
-Requires: python-six python-kerberos python-psycopg2
-
-%description
-python-nitrate is a Python interface to the Nitrate test case
-management system. The package consists of a high-level Python
-module (provides natural object interface), a low-level driver
-(allows to directly access Nitrate's XMLRPC API) and a command
->>>>>>> f1a3ab91
 line interpreter (useful for fast debugging and experimenting).
 
 %description %_description
